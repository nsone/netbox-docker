import os
import re
import socket

# For reference see http://netbox.readthedocs.io/en/latest/configuration/mandatory-settings/
# Based on https://github.com/netbox-community/netbox/blob/develop/netbox/netbox/configuration.example.py

# Read secret from file
def read_secret(secret_name):
    try:
        f = open('/run/secrets/' + secret_name, 'r', encoding='utf-8')
    except EnvironmentError:
        return ''
    else:
        with f:
            return f.readline().strip()

BASE_DIR = os.path.dirname(os.path.dirname(os.path.abspath(__file__)))

#########################
#                       #
#   Required settings   #
#                       #
#########################

# This is a list of valid fully-qualified domain names (FQDNs) for the NetBox server. NetBox will not permit write
# access to the server via any other hostnames. The first FQDN in the list will be treated as the preferred name.
#
# Example: ALLOWED_HOSTS = ['netbox.example.com', 'netbox.internal.local']
ALLOWED_HOSTS = os.environ.get('ALLOWED_HOSTS', '*').split(' ')

# PostgreSQL database configuration.
DATABASE = {
    'NAME': os.environ.get('DB_NAME', 'netbox'),         # Database name
    'USER': os.environ.get('DB_USER', ''),               # PostgreSQL username
    'PASSWORD': os.environ.get('DB_PASSWORD', read_secret('db_password')),
                                                         # PostgreSQL password
    'HOST': os.environ.get('DB_HOST', 'localhost'),      # Database server
    'PORT': os.environ.get('DB_PORT', ''),               # Database port (leave blank for default)
<<<<<<< HEAD
    'OPTIONS': {'sslmode': os.environ.get('DB_SSLMODE', 'prefer')}, 
                                                         # Database connection SSLMODE
=======
    'CONN_MAX_AGE': int(os.environ.get('DB_CONN_MAX_AGE', '300')), 
                                                         # Database connection persistence
>>>>>>> c083baf6
}

# This key is used for secure generation of random numbers and strings. It must never be exposed outside of this file.
# For optimal security, SECRET_KEY should be at least 50 characters in length and contain a mix of letters, numbers, and
# symbols. NetBox will not run without this defined. For more information, see
# https://docs.djangoproject.com/en/dev/ref/settings/#std:setting-SECRET_KEY
SECRET_KEY = os.environ.get('SECRET_KEY', read_secret('secret_key'))

# Redis database settings. The Redis database is used for caching and background processing such as webhooks
REDIS = {
    'HOST': os.environ.get('REDIS_HOST', 'localhost'),
    'PORT': int(os.environ.get('REDIS_PORT', 6379)),
    'PASSWORD': os.environ.get('REDIS_PASSWORD', read_secret('redis_password')),
    'DATABASE': os.environ.get('REDIS_DATABASE', '0'),
    'CACHE_DATABASE': os.environ.get('REDIS_CACHE_DATABASE', '1'),
    'DEFAULT_TIMEOUT': os.environ.get('REDIS_TIMEOUT', '300'),
    'SSL': os.environ.get('REDIS_SSL', 'False').lower() == 'true',
}

#########################
#                       #
#   Optional settings   #
#                       #
#########################

# Specify one or more name and email address tuples representing NetBox administrators. These people will be notified of
# application errors (assuming correct email settings are provided).
ADMINS = [
    # ['John Doe', 'jdoe@example.com'],
]

# Optionally display a persistent banner at the top and/or bottom of every page. HTML is allowed. To display the same
# content in both banners, define BANNER_TOP and set BANNER_BOTTOM = BANNER_TOP.
BANNER_TOP = os.environ.get('BANNER_TOP', '')
BANNER_BOTTOM = os.environ.get('BANNER_BOTTOM', '')

# Text to include on the login page above the login form. HTML is allowed.
BANNER_LOGIN = os.environ.get('BANNER_LOGIN', '')

# Base URL path if accessing NetBox within a directory. For example, if installed at http://example.com/netbox/, set:
# BASE_PATH = 'netbox/'
BASE_PATH = os.environ.get('BASE_PATH', '')

# Cache timeout in seconds. Set to 0 to dissable caching. Defaults to 900 (15 minutes)
CACHE_TIMEOUT = int(os.environ.get('CACHE_TIMEOUT', 900))

# Maximum number of days to retain logged changes. Set to 0 to retain changes indefinitely. (Default: 90)
CHANGELOG_RETENTION = int(os.environ.get('CHANGELOG_RETENTION', 90))

# API Cross-Origin Resource Sharing (CORS) settings. If CORS_ORIGIN_ALLOW_ALL is set to True, all origins will be
# allowed. Otherwise, define a list of allowed origins using either CORS_ORIGIN_WHITELIST or
# CORS_ORIGIN_REGEX_WHITELIST. For more information, see https://github.com/ottoyiu/django-cors-headers
CORS_ORIGIN_ALLOW_ALL = os.environ.get('CORS_ORIGIN_ALLOW_ALL', 'False').lower() == 'true'
CORS_ORIGIN_WHITELIST = list(filter(None, os.environ.get('CORS_ORIGIN_WHITELIST', 'https://localhost').split(' ')))
CORS_ORIGIN_REGEX_WHITELIST = [re.compile(r) for r in list(filter(None, os.environ.get('CORS_ORIGIN_REGEX_WHITELIST', '').split(' ')))]

# Set to True to enable server debugging. WARNING: Debugging introduces a substantial performance penalty and may reveal
# sensitive information about your installation. Only enable debugging while performing testing. Never enable debugging
# on a production system.
DEBUG = os.environ.get('DEBUG', 'False').lower() == 'true'

# Email settings
EMAIL = {
    'SERVER': os.environ.get('EMAIL_SERVER', 'localhost'),
    'PORT': int(os.environ.get('EMAIL_PORT', 25)),
    'USERNAME': os.environ.get('EMAIL_USERNAME', ''),
    'PASSWORD': os.environ.get('EMAIL_PASSWORD', read_secret('email_password')),
    'TIMEOUT': int(os.environ.get('EMAIL_TIMEOUT', 10)),  # seconds
    'FROM_EMAIL': os.environ.get('EMAIL_FROM', ''),
}

# Enforcement of unique IP space can be toggled on a per-VRF basis.
# To enforce unique IP space within the global table (all prefixes and IP addresses not assigned to a VRF),
# set ENFORCE_GLOBAL_UNIQUE to True.
ENFORCE_GLOBAL_UNIQUE = os.environ.get('ENFORCE_GLOBAL_UNIQUE', 'False').lower() == 'true'

# Exempt certain models from the enforcement of view permissions. Models listed here will be viewable by all users and
# by anonymous users. List models in the form `<app>.<model>`. Add '*' to this list to exempt all models.
EXEMPT_VIEW_PERMISSIONS = list(filter(None, os.environ.get('EXEMPT_VIEW_PERMISSIONS', '').split(' ')))

# Enable custom logging. Please see the Django documentation for detailed guidance on configuring custom logs:
#   https://docs.djangoproject.com/en/1.11/topics/logging/
LOGGING = {}

# Setting this to True will permit only authenticated users to access any part of NetBox. By default, anonymous users
# are permitted to access most data in NetBox (excluding secrets) but not make any changes.
LOGIN_REQUIRED = os.environ.get('LOGIN_REQUIRED', 'False').lower() == 'true'

# Setting this to True will display a "maintenance mode" banner at the top of every page.
MAINTENANCE_MODE = os.environ.get('MAINTENANCE_MODE', 'False').lower() == 'true'

# An API consumer can request an arbitrary number of objects =by appending the "limit" parameter to the URL (e.g.
# "?limit=1000"). This setting defines the maximum limit. Setting it to 0 or None will allow an API consumer to request
# all objects by specifying "?limit=0".
MAX_PAGE_SIZE = int(os.environ.get('MAX_PAGE_SIZE', 1000))

# The file path where uploaded media such as image attachments are stored. A trailing slash is not needed. Note that
# the default value of this setting is derived from the installed location.
MEDIA_ROOT = os.environ.get('MEDIA_ROOT', os.path.join(BASE_DIR, 'media'))

# Expose Prometheus monitoring metrics at the HTTP endpoint '/metrics'
METRICS_ENABLED = os.environ.get('METRICS_ENABLED', 'False').lower() == 'true'

# Credentials that NetBox will use to access live devices.
NAPALM_USERNAME = os.environ.get('NAPALM_USERNAME', '')
NAPALM_PASSWORD = os.environ.get('NAPALM_PASSWORD', read_secret('napalm_password'))

# NAPALM timeout (in seconds). (Default: 30)
NAPALM_TIMEOUT = int(os.environ.get('NAPALM_TIMEOUT', 30))

# NAPALM optional arguments (see http://napalm.readthedocs.io/en/latest/support/#optional-arguments). Arguments must
# be provided as a dictionary.
NAPALM_ARGS = {}

# Determine how many objects to display per page within a list. (Default: 50)
PAGINATE_COUNT = int(os.environ.get('PAGINATE_COUNT', 50))

# When determining the primary IP address for a device, IPv6 is preferred over IPv4 by default. Set this to True to
# prefer IPv4 instead.
PREFER_IPV4 = os.environ.get('PREFER_IPV4', 'False').lower() == 'true'
# The file path where custom reports will be stored. A trailing slash is not needed. Note that the default value of
# this setting is derived from the installed location.
REPORTS_ROOT = os.environ.get('REPORTS_ROOT', '/etc/netbox/reports')

# The file path where custom scripts will be stored. A trailing slash is not needed. Note that the default value of
# this setting is derived from the installed location.
SCRIPTS_ROOT = os.environ.get('SCRIPTS_ROOT', '/etc/netbox/scripts')

# Time zone (default: UTC)
TIME_ZONE = os.environ.get('TIME_ZONE', 'UTC')

# The Webhook event backend is disabled by default. Set this to True to enable it. Note that this requires a Redis
# database be configured and accessible by NetBox (see `REDIS` below).
WEBHOOKS_ENABLED = os.environ.get('WEBHOOKS_ENABLED', 'False').lower() == 'true'

# Date/time formatting. See the following link for supported formats:
# https://docs.djangoproject.com/en/dev/ref/templates/builtins/#date
DATE_FORMAT = os.environ.get('DATE_FORMAT', 'N j, Y')
SHORT_DATE_FORMAT = os.environ.get('SHORT_DATE_FORMAT', 'Y-m-d')
TIME_FORMAT = os.environ.get('TIME_FORMAT', 'g:i a')
SHORT_TIME_FORMAT = os.environ.get('SHORT_TIME_FORMAT', 'H:i:s')
DATETIME_FORMAT = os.environ.get('DATETIME_FORMAT', 'N j, Y g:i a')
SHORT_DATETIME_FORMAT = os.environ.get('SHORT_DATETIME_FORMAT', 'Y-m-d H:i')<|MERGE_RESOLUTION|>--- conflicted
+++ resolved
@@ -37,13 +37,10 @@
                                                          # PostgreSQL password
     'HOST': os.environ.get('DB_HOST', 'localhost'),      # Database server
     'PORT': os.environ.get('DB_PORT', ''),               # Database port (leave blank for default)
-<<<<<<< HEAD
     'OPTIONS': {'sslmode': os.environ.get('DB_SSLMODE', 'prefer')}, 
                                                          # Database connection SSLMODE
-=======
     'CONN_MAX_AGE': int(os.environ.get('DB_CONN_MAX_AGE', '300')), 
                                                          # Database connection persistence
->>>>>>> c083baf6
 }
 
 # This key is used for secure generation of random numbers and strings. It must never be exposed outside of this file.
